{
  "name": "@actions/tool-cache",
<<<<<<< HEAD
  "version": "1.5.4",
=======
  "version": "1.3.5",
>>>>>>> a67b91ea
  "description": "Actions tool-cache lib",
  "keywords": [
    "github",
    "actions",
    "exec"
  ],
  "homepage": "https://github.com/actions/toolkit/tree/master/packages/tool-cache",
  "license": "MIT",
  "main": "lib/tool-cache.js",
  "types": "lib/tool-cache.d.ts",
  "directories": {
    "lib": "lib",
    "test": "__tests__"
  },
  "files": [
    "lib",
    "scripts"
  ],
  "publishConfig": {
    "access": "public"
  },
  "repository": {
    "type": "git",
    "url": "git+https://github.com/actions/toolkit.git",
    "directory": "packages/tool-cache"
  },
  "scripts": {
    "audit-moderate": "npm install && npm audit --audit-level=moderate",
    "test": "echo \"Error: run tests from root\" && exit 1",
    "tsc": "tsc"
  },
  "bugs": {
    "url": "https://github.com/actions/toolkit/issues"
  },
  "dependencies": {
    "@actions/core": "^1.2.3",
    "@actions/exec": "^1.0.0",
    "@actions/http-client": "^1.0.8",
    "@actions/io": "^1.0.1",
    "semver": "^6.1.0",
    "uuid": "^3.3.2"
  },
  "devDependencies": {
    "@types/nock": "^10.0.3",
    "@types/semver": "^6.0.0",
    "@types/uuid": "^3.4.4",
    "nock": "^10.0.6"
  }
}<|MERGE_RESOLUTION|>--- conflicted
+++ resolved
@@ -1,10 +1,6 @@
 {
   "name": "@actions/tool-cache",
-<<<<<<< HEAD
   "version": "1.5.4",
-=======
-  "version": "1.3.5",
->>>>>>> a67b91ea
   "description": "Actions tool-cache lib",
   "keywords": [
     "github",
