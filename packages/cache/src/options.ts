--- conflicted
+++ resolved
@@ -101,12 +101,8 @@
     useAzureSdk: true,
     downloadConcurrency: 8,
     timeoutInMs: 30000,
-<<<<<<< HEAD
     segmentTimeoutInMs: 600000
-=======
-    segmentTimeoutInMs: 3600000,
     lookupOnly: false
->>>>>>> 0e8edb07
   }
 
   if (copy) {
